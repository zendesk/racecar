# frozen_string_literal: true

module Racecar
<<<<<<< HEAD
  VERSION = "2.10.0ja"
=======
  VERSION = "2.11.0.beta3"
>>>>>>> 96b16abd
end<|MERGE_RESOLUTION|>--- conflicted
+++ resolved
@@ -1,9 +1,5 @@
 # frozen_string_literal: true
 
 module Racecar
-<<<<<<< HEAD
-  VERSION = "2.10.0ja"
-=======
-  VERSION = "2.11.0.beta3"
->>>>>>> 96b16abd
+  VERSION = "2.11.0beta__ja"
 end